import logging
import time

<<<<<<< HEAD
from PyQt5.QtCore import QObject
from PyQt5.QtWebEngineWidgets import QWebEngineScript
=======
from PyQt5.QtCore import QObject, QJsonValue
>>>>>>> 44242083

from ... import mapwidget


class Evented(QObject):
    '''
    Base class for all pyqtlet objects. 
    Handles initiation, as well as all python<->js communication
    '''
    mapWidget = None
    mapWidgetId = 0

    def __init__(self, mapWidget=None):
        '''
        Base class for all pyqtlet objects
        Handles initiation, as well as python-Js communication
        The first pyqtlet object to be initiated should be pyqtlet.L.map
        This will allow all the pyqtlet objects to have access to the
        widget and thus the ability to implement leaflet via python.

        :param pyqtlet.MapWidget mapWidget: The mapwidget object
            Should only be sent once, when the first object is being 
            initialised.
        '''
        super().__init__()
        self._logger = logging.getLogger(__name__)
        # self._logger.setLevel(9)
        self.response = None
        if Evented.mapWidget:
            return
        if mapWidget is None:
            raise RuntimeError('L.map must be initialised before other pyqtlet objects')
        if not issubclass(type(mapWidget), mapwidget.MapWidget):
            raise TypeError(('Expected mapWidget of type pyqtlet.MapWidget, '
                            'received {type_}'.format(type_=type(mapWidget))))
        Evented.mapWidget = mapWidget
        js = ('var channelObjects = null;'
              'new QWebChannel(qt.webChannelTransport, function(channel) {'
              '    channelObjects = channel.objects;'
              '});')
        self.runJavaScript(js)

    def getJsResponse(self, js, callback):
        '''
        Runs javascript code in the mapWidget and triggers callback.

        Can be used for custom use cases where information is required
        from the mapwidget, and the existing code does not cover the
        requirement
        
        :param str js: The javascript code
        :param function callback: The function that will consume the 
            javascript response

        .. note:: 
            Qt runs runJavaScript function asynchronously. So if we want 
            to get a response from leaflet, we need to force it to be sync
            In all that I have tried, I was unable to get the response from
            the same function, so I am converting it to a method with callback
        '''
        self._logger.debug('Running JS with callback: {js}=>{callback}'.format(
            js=js, callback=callback.__name__))
        self.mapWidget.page.runJavaScript(js, callback)

    def runJavaScript(self, js):
        '''
        Runs javascript code in the mapWidget.

        Can be used for custom use cases where the existing code,
        methods etc. do not cover the requirements.

        :param str js: The javascript code
        '''
        self._logger.debug('Running JS: {js}'.format(js=js))
        self.mapWidget.page.runJavaScript(js)

    def _createJsObject(self, leafletJsObject):
        '''
        Function to create variables/objects in leaflet in the
        javascript "engine", and registers the object so that it can
        be called in the webchannel.

        :param str leafletJsObject: javascript code that creates the
            leaflet object
        '''
        # Creates the js object on the mapWidget page
        js = 'var {name} = {jsObject}'.format(name=self.jsName, 
                jsObject=leafletJsObject)
        self.runJavaScript(js)
        # register the object in the channel
        self.mapWidget.channel.registerObject(
                '{name}Object'.format(name=self.jsName), self)

    def _connectEventToSignal(self, event, signalEmitter):
        # We need to delete some keys as they are causing circular structures
        js = '{name}.on("{event}", function(e) {{\
                  delete e.target;\
                  delete e.sourceTarget;\
                  e = copyWithoutCircularReferences([e], e);\
                  channelObjects.{name}Object.{signalEmitter}(e)}})'.format(
            name=self.jsName, event=event, signalEmitter=signalEmitter)
        self.runJavaScript(js)

    def _stringifyForJs(self, object_):
        # When passing options to JS, sometimes we need to pass in objects
        # this method and _handleObject take care of that
        # Some arguments are strings and some are objects. We also make sure
        # that the objects are not sent as strings. Similarly, we also convert
        # python bool to js bool etc.
        jsString = str(self._handleObject(object_))
        jsString = jsString.replace('\'__pyqtletObjectStart__', '')
        jsString = jsString.replace('\"__pyqtletObjectStart__', '')
        jsString = jsString.replace('__pyqtletObjectEnd__\'', '')
        jsString = jsString.replace('__pyqtletObjectEnd__\"', '')
        return jsString

    def _handleObject(self, object_):
        if type(object_) is list:
            return [self._handleObject(item) for item in object_]
        if type(object_) is dict:
            return {key: self._handleObject(object_[key]) for key in object_}
        if issubclass(object_.__class__, Evented):
            return '__pyqtletObjectStart__{name}__pyqtletObjectEnd__'.format(name=object_.jsName)
        if object_ is True:
            return '__pyqtletObjectStart__true__pyqtletObjectEnd__'
        if object_ is False:
            return '__pyqtletObjectStart__false__pyqtletObjectEnd__'
        if object_ is None:
            return '__pyqtletObjectStart__null__pyqtletObjectEnd__'
        return object_

    def _qJsonValueToDict(self, object_):
        # Qt returns QJsonValue from within the QChannel. Converting
        # that into a dict is a small recursive function.
        if type(object_) is QJsonValue:
            return self._qJsonValueToDict(self._qJsonToRespectiveType(object_))
        if type(object_) is list:
            return [self._qJsonValueToDict(item) for item in object_]
        if type(object_) is dict:
            return {key: self._qJsonValueToDict(object_[key]) for key in object_}
        return object_

    def _qJsonToRespectiveType(self, object_):
        # A QJsonValue can be one of many types. This function just
        # converts into the correct type
        if object_.isArray():
            return object_.toArray()
        if object_.isBool():
            return object_.toBool()
        if object_.isDouble():
            return object_.toDouble()
        if object_.isNull():
            return None
        if object_.isObject():
            return object_.toObject()
        if object_.isString():
            return object_.toString()
        if object_.isUndefined():
            return None
<|MERGE_RESOLUTION|>--- conflicted
+++ resolved
@@ -1,12 +1,7 @@
 import logging
 import time
 
-<<<<<<< HEAD
-from PyQt5.QtCore import QObject
-from PyQt5.QtWebEngineWidgets import QWebEngineScript
-=======
 from PyQt5.QtCore import QObject, QJsonValue
->>>>>>> 44242083
 
 from ... import mapwidget
 
